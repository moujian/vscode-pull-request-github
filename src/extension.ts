--- conflicted
+++ resolved
@@ -11,49 +11,19 @@
 import { registerCommands } from './commands';
 import Logger from './common/logger';
 import { PullRequestManager } from './github/pullRequestManager';
-<<<<<<< HEAD
 import { formatError, isDescendant, filterEvent, onceEvent } from './common/utils';
 import { GitExtension, Repository } from './typings/git';
-=======
-import { setGitPath } from './common/git';
-import { formatError } from './common/utils';
 import { Telemetry } from './common/telemetry';
 import { ITelemetry } from './github/interface';
 
 let telemetry: ITelemetry;
-
-export async function activate(context: vscode.ExtensionContext) {
-	// initialize resources
-	Resource.initialize(context);
-
-	telemetry = new Telemetry(context);
-	const rootPath = vscode.workspace.rootPath;
-	let gitExt = vscode.extensions.getExtension('vscode.git');
-	let importedGitApi = gitExt.exports;
-	let gitPath = await importedGitApi.getGitPath();
-	setGitPath(gitPath);
-
-	Logger.appendLine('Looking for git repository');
-	const repository = new Repository(rootPath);
-	let repositoryInitialized = false;
-	let prManager: PullRequestManager;
-
-	repository.onDidRunGitStatus(async e => {
-		if (repositoryInitialized) {
-			return;
-		}
->>>>>>> 78e82318
 
 async function init(context: vscode.ExtensionContext, repository: Repository): Promise<void> {
 	repository.state.onDidChange(async e => {
 		Logger.appendLine('Git repository found, initializing review manager and pr tree view.');
 
 		const configuration = new VSCodeConfiguration();
-<<<<<<< HEAD
-
-=======
 		await configuration.loadConfiguration();
->>>>>>> 78e82318
 		configuration.onDidChange(async _ => {
 			if (prManager) {
 				try {
@@ -69,16 +39,18 @@
 
 		context.subscriptions.push(configuration.listenForVSCodeChanges());
 
-<<<<<<< HEAD
-		const prManager = new PullRequestManager(configuration, repository);
-		const reviewManager = new ReviewManager(context, configuration, repository, prManager);
-		registerCommands(context, prManager, reviewManager);
+		const prManager = new PullRequestManager(configuration, repository, telemetry);
+		const reviewManager = new ReviewManager(context, configuration, repository, prManager, telemetry);
+		registerCommands(context, prManager, reviewManager, telemetry);
+		telemetry.on('startup');
 	});
 }
 
 export async function activate(context: vscode.ExtensionContext) {
 	// initialize resources
 	Resource.initialize(context);
+
+	telemetry = new Telemetry(context);
 
 	const gitExtension = vscode.extensions.getExtension<GitExtension>('vscode.git').exports;
 	const api = gitExtension.getAPI(1);
@@ -95,18 +67,11 @@
 	} else {
 		const onDidOpenRelevantRepository = filterEvent(api.onDidOpenRepository, r => isDescendant(r.rootUri.fsPath, rootPath));
 		onceEvent(onDidOpenRelevantRepository)(repository => init(context, repository));
-=======
-		repositoryInitialized = true;
-		prManager = new PullRequestManager(configuration, repository, telemetry);
-		const reviewManager = new ReviewManager(context, configuration, repository, prManager, telemetry);
-		registerCommands(context, prManager, reviewManager, telemetry);
-		telemetry.on('startup');
-	});
+	}
 }
 
-export async function deactivate(context: vscode.ExtensionContext) {
+export async function deactivate() {
 	if (telemetry) {
 		await telemetry.shutdown();
->>>>>>> 78e82318
 	}
 }