{
  "name": "vscode-pull-request-github",
  "displayName": "GitHub Pull Requests",
  "description": "Pull Request Provider for GitHub",
  "icon": "resources/icons/github_logo.png",
  "repository": {
    "type": "git",
    "url": "https://github.com/Microsoft/vscode-pull-request-github"
  },
  "enableProposedApi": true,
<<<<<<< HEAD
  "version": "0.0.17",
  "publisher": "GitHub",
=======
  "version": "0.0.18",
  "publisher": "Microsoft",
>>>>>>> 12c6f1b9
  "engines": {
    "vscode": "^1.27.0"
  },
  "categories": [
    "Other"
  ],
  "activationEvents": [
    "*"
  ],
  "extensionDependencies": [
    "vscode.git"
  ],
  "main": "./media/extension",
  "contributes": {
    "configuration": {
      "type": "object",
      "title": "GitHub Pull Requests",
      "properties": {
        "github.hosts": {
          "type": "array",
          "default": [],
          "description": "List of host credentials. For example, \"github.hosts\": [ { \"host\": \"https://github.com\", \"token\": \"GITHUB TOKEN\" } ]",
          "items": {
            "type": "object",
            "properties": {
              "host": {
                "type": "string",
                "description": "The host name of the GitHub server (for eg., 'https://github.com')"
              },
              "username": {
                "type": "string",
                "description": "The username to access GitHub (optional)"
              },
              "token": {
                "type": "string",
                "description": "GitHub access token with the following scopes: read:user, user:email, repo, write:discussion"
              }
            }
          }
        }
      }
    },
    "views": {
      "scm": [
        {
          "id": "pr",
          "name": "GitHub Pull Requests",
          "when": "config.git.enabled && github:hasGitHubRemotes && workspaceFolderCount != 0"
        },
        {
          "id": "prStatus",
          "name": "Changes In Pull Request",
          "when": "config.git.enabled && github:hasGitHubRemotes && github:inReviewMode"
        }
      ]
    },
    "commands": [
      {
        "command": "pr.pick",
        "title": "Check Out Pull Request",
        "category": "GitHub Pull Requests"
      },
      {
        "command": "pr.close",
        "title": "Close Pull Request",
        "category": "GitHub Pull Requests"
      },
      {
        "command": "pr.openPullRequestInGitHub",
        "title": "Open Pull Request in GitHub",
        "category": "GitHub Pull Requests"
      },
      {
        "command": "pr.refreshPullRequest",
        "title": "Refresh Pull Request",
        "category": "GitHub Pull Requests"
      },
      {
        "command": "pr.openFileInGitHub",
        "title": "Open File in GitHub",
        "category": "GitHub Pull Requests"
      },
      {
        "command": "pr.openDiffView",
        "title": "Open Diff View",
        "category": "GitHub Pull Requests"
      },
      {
        "command": "pr.openDescription",
        "title": "View Pull Request Description",
        "category": "GitHub Pull Requests",
        "when": "github:inReviewMode"
      },
      {
        "command": "review.openFile",
        "title": "Open File",
        "icon": {
          "light": "resources/icons/light/open-file.svg",
          "dark": "resources/icons/dark/open-file.svg"
        }
      },
      {
        "command": "pr.refreshList",
        "title": "Refresh Pull Requests List",
        "icon": {
          "dark": "resources/icons/dark/refresh.svg",
          "light": "resources/icons/light/refresh.svg"
        },
        "category": "GitHub Pull Requests"
      },
      {
        "command": "pr.refreshChanges",
        "title": "Refresh",
        "icon": {
          "dark": "resources/icons/dark/refresh.svg",
          "light": "resources/icons/light/refresh.svg"
        },
        "category": "GitHub Pull Requests"
      },
      {
        "command": "pr.deleteLocalBranch",
        "title": "Delete Local Branch",
        "category": "GitHub Pull Requests"
      },
      {
        "command": "pr.signin",
        "title": "Sign in to GitHub",
        "category": "GitHub Pull Requests"
      },
      {
        "command": "pr.signinAndRefreshList",
        "title": "Sign in and Refresh",
        "category": "GitHub Pull Requests"
      }
    ],
    "menus": {
      "commandPalette": [
        {
          "command": "pr.pick",
          "when": "false"
        },
        {
          "command": "review.openFile",
          "when": "false"
        },
        {
          "command": "pr.close",
          "when": "config.git.enabled && github:inReviewMode"
        },
        {
          "command": "pr.openPullRequestInGitHub",
          "when": "config.git.enabled && github:inReviewMode"
        },
        {
          "command": "pr.openFileInGitHub",
          "when": "false"
        },
        {
          "command": "pr.refreshPullRequest",
          "when": "false"
        },
        {
          "command": "pr.deleteLocalBranch",
          "when": "false"
        },
        {
          "command": "pr.openDiffView",
          "when": "false"
        },
        {
          "command": "pr.openDescription",
          "when": "config.git.enabled && github:inReviewMode"
        },
        {
          "command": "pr.refreshList",
          "when": "config.git.enabled && github:hasGitHubRemotes"
        },
        {
          "command": "pr.refreshChanges",
          "when": "false"
        },
        {
          "command": "pr.signin",
          "when": "config.git.enabled && github:hasGitHubRemotes"
        },
        {
          "command": "pr.signinAndRefreshList",
          "when": "false"
        }
      ],
      "view/title": [
        {
          "command": "pr.refreshList",
          "when": "view == pr",
          "group": "navigation"
        },
        {
          "command": "pr.refreshChanges",
          "when": "view == prStatus",
          "group": "navigation"
        }
      ],
      "view/item/context": [
        {
          "command": "pr.pick",
          "when": "view == pr && viewItem =~ /pullrequest(:local)?:nonactive|description/",
          "group": "pullrequest@1"
        },
        {
          "command": "pr.refreshPullRequest",
          "when": "view == pr && viewItem =~ /pullrequest|description/",
          "group": "pullrequest@2"
        },
        {
          "command": "pr.openPullRequestInGitHub",
          "when": "view == pr && viewItem =~ /pullrequest|description/",
          "group": "pullrequest@3"
        },
        {
          "command": "pr.close",
          "when": "view == pr && viewItem =~ /pullrequest|description/",
          "group": "pullrequest@4"
        },
        {
          "command": "pr.deleteLocalBranch",
          "when": "view == pr && viewItem =~ /pullrequest:local:nonactive/",
          "group": "pullrequest@5"
        },
        {
          "command": "pr.openFileInGitHub",
          "when": "view =~ /(pr|prStatus)/ && viewItem == filechange"
        }
      ],
      "editor/title": [
        {
          "command": "review.openFile",
          "group": "navigation",
          "when": "resourceScheme =~ /^review$/"
        }
      ]
    }
  },
  "scripts": {
    "vscode:prepublish": "webpack --env.production",
    "postinstall": "node ./node_modules/vscode/bin/install",
    "compile": "tsc -p ./",
    "watch": "webpack --watch --env.development",
    "test": "tsc -p ./ && node ./node_modules/mocha/bin/_mocha --timeout 1000 --colors ./out/test/**/*.js"
  },
  "devDependencies": {
    "@types/chai": "^4.1.4",
    "@types/keytar": "^4.0.1",
    "@types/lodash": "^4.14.106",
    "@types/mocha": "^5.2.2",
    "@types/node": "*",
    "@types/webpack": "^4.4.10",
    "@types/ws": "^5.1.2",
    "css-loader": "^0.28.11",
    "del": "^3.0.0",
    "gulp": "3.9.1",
    "gulp-mocha": "^6.0.0",
    "gulp-typescript": "^5.0.0-alpha.2",
    "gulp-util": "^3.0.8",
    "mocha": "^5.2.0",
    "style-loader": "^0.21.0",
    "ts-loader": "^4.0.1",
    "tslint": "^5.11.0",
    "typescript": "^2.1.4",
    "webpack": "^4.1.0",
    "webpack-cli": "^2.0.10"
  },
  "dependencies": {
    "@octokit/rest": "^15.9.5",
    "node-emoji": "^1.8.1",
    "git-credential-node": "^1.1.0",
    "iconv-lite": "0.4.23",
    "markdown-it": "^8.4.0",
    "markdown-it-checkbox": "^1.1.0",
    "moment": "^2.22.1",
    "tmp": "^0.0.31",
    "vscode": "^1.1.18",
    "ws": "^6.0.0"
  },
  "optionalDependencies": {
    "spawn-sync": "^2.0.0"
  }
}<|MERGE_RESOLUTION|>--- conflicted
+++ resolved
@@ -8,13 +8,8 @@
     "url": "https://github.com/Microsoft/vscode-pull-request-github"
   },
   "enableProposedApi": true,
-<<<<<<< HEAD
-  "version": "0.0.17",
+  "version": "0.0.18",
   "publisher": "GitHub",
-=======
-  "version": "0.0.18",
-  "publisher": "Microsoft",
->>>>>>> 12c6f1b9
   "engines": {
     "vscode": "^1.27.0"
   },
